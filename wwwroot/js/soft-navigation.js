--- conflicted
+++ resolved
@@ -472,26 +472,12 @@
             y: Math.max(0, Math.round(position && typeof position.y === 'number' ? position.y : window.scrollY))
         };
         const previous = scrollPositions.get(url);
-<<<<<<< HEAD
         const unchanged = previous && previous.x === normalized.x && previous.y === normalized.y;
-=======
->>>>>>> e358cfbd
         scrollPositions.set(url, normalized);
         if (!sessionStorageAvailable || unchanged) {
             return;
         }
-<<<<<<< HEAD
         persistScrollPosition(url, normalized);
-=======
-        if (previous && previous.x === normalized.x && previous.y === normalized.y) {
-            return;
-        }
-        try {
-            sessionStorage.setItem(getScrollStorageKey(url), JSON.stringify(normalized));
-        } catch (error) {
-            debugLog('Failed to persist scroll position', error);
-        }
->>>>>>> e358cfbd
     }
 
     function readStoredScrollPosition(url) {
