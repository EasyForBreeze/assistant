import { initNavigation } from './navigation.js';
import { setupLoadingHooks } from './loading.js';

<<<<<<< HEAD
function bootstrap() {
    const body = document.body;
    if (!body) {
        return;
    }

    if (window.__softNavInitialized) {
        console.warn('Soft navigation is already initialized.');
        return;
    }

    const root = document.querySelector('[data-soft-root]');
    const app = document.getElementById('app');
    const toastsHost = document.getElementById('toastsHost');
    const scriptHost = document.getElementById('pageScripts');

    const controller = initNavigation({ body, root, app, toastsHost, scriptHost });
    if (!controller) {
        return;
    }

    window.__softNavInitialized = true;

    setupLoadingHooks();

    controller.showApp();
    controller.updateAdminNavActive(window.location.href);
    history.replaceState({ url: window.location.href }, '', window.location.href);

    document.addEventListener('click', controller.onLinkClick);
    document.addEventListener('submit', controller.onFormSubmit);
    window.addEventListener('popstate', controller.onPopState);
}

bootstrap();
=======
const body = document.body;
if (!body) {
    return;
}

if (window.__softNavInitialized) {
    console.warn('Soft navigation is already initialized.');
    return;
}
window.__softNavInitialized = true;

const root = document.querySelector('[data-soft-root]');
const app = document.getElementById('app');
const toastsHost = document.getElementById('toastsHost');
const scriptHost = document.getElementById('pageScripts');

const controller = initNavigation({ body, root, app, toastsHost, scriptHost });
if (!controller) {
    return;
}

setupLoadingHooks();

controller.showApp();
controller.updateAdminNavActive(window.location.href);
history.replaceState({ url: window.location.href }, '', window.location.href);

document.addEventListener('click', controller.onLinkClick);
document.addEventListener('submit', controller.onFormSubmit);
window.addEventListener('popstate', controller.onPopState);
>>>>>>> e9223244
<|MERGE_RESOLUTION|>--- conflicted
+++ resolved
@@ -1,7 +1,5 @@
 import { initNavigation } from './navigation.js';
 import { setupLoadingHooks } from './loading.js';
-
-<<<<<<< HEAD
 function bootstrap() {
     const body = document.body;
     if (!body) {
@@ -36,36 +34,4 @@
     window.addEventListener('popstate', controller.onPopState);
 }
 
-bootstrap();
-=======
-const body = document.body;
-if (!body) {
-    return;
-}
-
-if (window.__softNavInitialized) {
-    console.warn('Soft navigation is already initialized.');
-    return;
-}
-window.__softNavInitialized = true;
-
-const root = document.querySelector('[data-soft-root]');
-const app = document.getElementById('app');
-const toastsHost = document.getElementById('toastsHost');
-const scriptHost = document.getElementById('pageScripts');
-
-const controller = initNavigation({ body, root, app, toastsHost, scriptHost });
-if (!controller) {
-    return;
-}
-
-setupLoadingHooks();
-
-controller.showApp();
-controller.updateAdminNavActive(window.location.href);
-history.replaceState({ url: window.location.href }, '', window.location.href);
-
-document.addEventListener('click', controller.onLinkClick);
-document.addEventListener('submit', controller.onFormSubmit);
-window.addEventListener('popstate', controller.onPopState);
->>>>>>> e9223244
+bootstrap();