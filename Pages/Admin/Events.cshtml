@page
@model Assistant.Pages.Admin.EventsModel
@{
    ViewData["Title"] = "События";
}

<div class="kc-header p-5 md:p-6 relative overflow-hidden mb-6">
    <div class="absolute inset-0 pointer-events-none">
        <div class="glow-blob absolute -top-12 left-8 h-40 w-40 rounded-full blur-[70px] opacity-60"
             style="background: radial-gradient(60% 60% at 50% 50%, rgba(14,165,233,.55), rgba(59,130,246,.35))"></div>
        <div class="glow-blob absolute -bottom-16 right-10 h-44 w-44 rounded-full blur-[80px] opacity-40"
             style="background: radial-gradient(60% 60% at 50% 50%, rgba(45,212,191,.6), rgba(99,102,241,.35))"></div>
    </div>

    <div class="relative flex flex-col gap-4 md:flex-row md:items-center md:justify-between">
        <div>
            <h3 class="text-3xl md:text-4xl text-white tracking-tight drop-shadow-[0_6px_18px_rgba(59,130,246,0.25)]">
                События
            </h3>
            <p class="text-slate-200/80 mt-2 text-sm max-w-2xl">
                Просматривайте журнал действий Assistant и фильтруйте события по типу, пользователю и диапазону дат.
            </p>
        </div>
    </div>
</div>

<section class="kc-card p-5 mb-6">
    <form method="get" class="grid gap-4 md:grid-cols-4" data-soft-transition="#eventsTable">
        <div class="flex flex-col gap-1">
            <label class="text-xs uppercase tracking-wide text-slate-400">Пользователь</label>
            <input name="Username" value="@Model.Username" placeholder="username"
                   class="rounded-xl bg-white/5 border border-white/10 px-3 py-2 text-sm text-slate-100 placeholder:text-slate-400 focus:outline-none focus:border-white/20" />
        </div>
        <div class="flex flex-col gap-1">
            <label class="text-xs uppercase tracking-wide text-slate-400">Тип события</label>
            <select name="OperationType" class="rounded-xl bg-white/5 border border-white/10 px-3 py-2 text-sm text-slate-100 focus:outline-none focus:border-white/20">
                <option value="">Все типы</option>
                @foreach (var type in Model.OperationTypes)
                {
                    var selected = string.Equals(Model.OperationType, type, StringComparison.OrdinalIgnoreCase)
                        ? "selected"
                        : null;
                    <option value="@type" selected="@selected">@Model.FormatOperationType(type)</option>
                }
            </select>
        </div>
        <div class="flex flex-col gap-1">
            <label class="text-xs uppercase tracking-wide text-slate-400">Дата и время (от)</label>
            <input type="datetime-local" name="From" value="@Model.FromInput"
                   class="rounded-xl bg-white/5 border border-white/10 px-3 py-2 text-sm text-slate-100 placeholder:text-slate-400 focus:outline-none focus:border-white/20" />
        </div>
        <div class="flex flex-col gap-1">
            <label class="text-xs uppercase tracking-wide text-slate-400">Дата и время (до)</label>
            <input type="datetime-local" name="To" value="@Model.ToInput"
                   class="rounded-xl bg-white/5 border border-white/10 px-3 py-2 text-sm text-slate-100 placeholder:text-slate-400 focus:outline-none focus:border-white/20" />
        </div>
        <div class="md:col-span-4 flex flex-wrap gap-2 pt-2">
            <button type="submit" class="btn-subtle">Применить фильтры</button>
            <a asp-page="/Admin/Events" class="btn-subtle">Сбросить</a>
            <span class="text-xs text-slate-400 md:ml-auto self-center">Показано @Model.TotalCount событий</span>
        </div>
    </form>
</section>

<div id="eventsTable" data-soft-root>
    @if (Model.ResultCount == 0)
    {
        <div class="kc-card p-5 text-sm text-slate-400">
            @(Model.HasFilters ? "По заданным параметрам событий не найдено." : "В журнале ещё нет событий.")
        </div>
    }
    else
    {
        <div class="kc-card p-0 overflow-hidden">
            <div class="overflow-x-auto">
                <table class="kc-data-table text-sm leading-6">
<<<<<<< HEAD
                    <colgroup>
                        <col class="kc-data-table__col kc-data-table__col--timestamp" />
                        <col class="kc-data-table__col kc-data-table__col--type" />
                        <col class="kc-data-table__col kc-data-table__col--user" />
                        <col class="kc-data-table__col kc-data-table__col--target" />
                    </colgroup>
=======
>>>>>>> 27a2e7fe
                    <thead class="kc-data-table__head">
                        <tr>
                            <th class="kc-data-table__th">Дата и время</th>
                            <th class="kc-data-table__th">Тип</th>
                            <th class="kc-data-table__th">Пользователь / Realm</th>
                            <th class="kc-data-table__th">Target ID</th>
<<<<<<< HEAD
                        </tr>
                    </thead>
                    <tbody class="kc-data-table__body">
                        @for (var index = 0; index < Model.Logs.Count; index++)
                        {
                            var log = Model.Logs[index];
=======
                            <th class="kc-data-table__th">Детали</th>
                        </tr>
                    </thead>
                    <tbody class="kc-data-table__body">
                        @foreach (var log in Model.Logs)
                        {
>>>>>>> 27a2e7fe
                            var hasUsername = !string.IsNullOrWhiteSpace(log.Username);
                            var formattedOperationType = Model.FormatOperationType(log.OperationType);
                            var hasDetails = !string.IsNullOrWhiteSpace(log.Details);
                            var detailText = hasDetails ? log.Details : "Нет данных";
                            var usernameText = hasUsername ? log.Username! : "—";
                            var realmText = string.IsNullOrWhiteSpace(log.Realm) ? "—" : log.Realm;
                            var targetIdText = string.IsNullOrWhiteSpace(log.TargetId) ? "—" : log.TargetId;
                            var initialChar = hasUsername ? char.ToUpperInvariant(usernameText[0]) : '?';
                            var usernameInitial = initialChar.ToString();
<<<<<<< HEAD
                            var detailRowId = $"event-details-{index}";

                            <tr class="kc-data-table__row kc-data-table__row--expandable"
                                data-detail-target="@detailRowId"
                                role="button"
                                tabindex="0"
                                aria-expanded="false"
                                aria-controls="@detailRowId">
=======

                            <tr class="kc-data-table__row">
>>>>>>> 27a2e7fe
                                <td class="kc-data-table__cell" data-label="Дата и время">
                                    <span class="kc-cell-primary">@Model.FormatTimestamp(log.CreatedAtUtc)</span>
                                </td>
                                <td class="kc-data-table__cell" data-label="Тип">
                                    <span class="kc-badge">@formattedOperationType</span>
                                </td>
                                <td class="kc-data-table__cell kc-data-table__cell--user" data-label="Пользователь / Realm">
                                    <div class="kc-user">
                                        <span class="kc-user__avatar">@usernameInitial</span>
                                        <div class="kc-user__meta">
                                            <span class="kc-cell-primary">@usernameText</span>
                                            <span class="kc-cell-secondary">@realmText</span>
                                        </div>
                                    </div>
                                </td>
                                <td class="kc-data-table__cell" data-label="Target ID">
                                    <div class="kc-code-bubble">
                                        <span class="kc-code-bubble__label">ID</span>
                                        <span class="kc-code-bubble__value">@targetIdText</span>
                                    </div>
                                </td>
<<<<<<< HEAD
                            </tr>
                            <tr id="@detailRowId" class="kc-data-table__details-row" hidden>
                                <td class="kc-data-table__details-cell" colspan="4">
                                    <div class="kc-detail-panel">
                                        <span class="kc-detail-panel__label">Детали</span>
                                        <div class="kc-log-details @(hasDetails ? string.Empty : "is-empty")">@detailText</div>
                                    </div>
=======
                                <td class="kc-data-table__cell kc-data-table__cell--details" data-label="Детали">
                                    <div class="kc-log-details @(hasDetails ? string.Empty : "is-empty")">@detailText</div>
>>>>>>> 27a2e7fe
                                </td>
                            </tr>
                        }
                    </tbody>
                </table>
            </div>
            <div class="border-t border-white/10 px-4 py-3 text-xs text-slate-300 flex flex-col gap-3 md:flex-row md:items-center md:justify-between">
                <span>
                    @if (Model.TotalCount == 0)
                    {
                        <text>События отсутствуют.</text>
                    }
                    else
                    {
                        <text>Показаны события @Model.DisplayFrom–@Model.DisplayTo из @Model.TotalCount.</text>
                    }
                </span>

                @if (Model.ShowPagination)
                {
                    var routeUsername = Model.Username;
                    var routeOperation = Model.OperationType;
                    var routeFrom = Model.FromInput;
                    var routeTo = Model.ToInput;

                    <nav class="flex flex-wrap items-center gap-1 text-sm">
                        <a asp-page="/Admin/Events"
                           asp-route-pageNumber="@(Model.HasPreviousPage ? Model.PageNumber - 1 : Model.PageNumber)"
                           asp-route-Username="@routeUsername"
                           asp-route-OperationType="@routeOperation"
                           asp-route-From="@routeFrom"
                           asp-route-To="@routeTo"
                           class="px-3 py-1 rounded-lg border border-white/10 transition @(!Model.HasPreviousPage ? "opacity-40 pointer-events-none" : "hover:bg-white/10")">
                            Назад
                        </a>
                        @for (var pageNumber = 1; pageNumber <= Model.TotalPages; pageNumber++)
                        {
                            var isCurrent = pageNumber == Model.PageNumber;
                            var pageClasses = isCurrent
                                ? "bg-sky-500/20 text-sky-200 border border-sky-500/40"
                                : "border border-white/10 hover:bg-white/10";

                            <a asp-page="/Admin/Events"
                               asp-route-pageNumber="@pageNumber"
                               asp-route-Username="@routeUsername"
                               asp-route-OperationType="@routeOperation"
                               asp-route-From="@routeFrom"
                               asp-route-To="@routeTo"
                               class="@($"px-3 py-1 rounded-lg transition {pageClasses}")">
                                @pageNumber
                            </a>
                        }

                        <a asp-page="/Admin/Events"
                           asp-route-pageNumber="@(Model.HasNextPage ? Model.PageNumber + 1 : Model.PageNumber)"
                           asp-route-Username="@routeUsername"
                           asp-route-OperationType="@routeOperation"
                           asp-route-From="@routeFrom"
                           asp-route-To="@routeTo"
                           class="px-3 py-1 rounded-lg border border-white/10 transition @(!Model.HasNextPage ? "opacity-40 pointer-events-none" : "hover:bg-white/10")">
                            Далее
                        </a>
                    </nav>
                }
            </div>
        </div>
    }
</div>

@section Scripts
{
    <script>
        document.addEventListener('DOMContentLoaded', function () {
            const expandableRows = document.querySelectorAll('.kc-data-table__row--expandable[data-detail-target]');

            const toggleRow = (row) => {
                const targetId = row.getAttribute('data-detail-target');
                if (!targetId) {
                    return;
                }

                const detailRow = document.getElementById(targetId);
                if (!detailRow) {
                    return;
                }

                const isExpanded = row.classList.toggle('is-expanded');
                row.setAttribute('aria-expanded', isExpanded.toString());
                detailRow.hidden = !isExpanded;
            };

            expandableRows.forEach((row) => {
                row.addEventListener('click', (event) => {
                    if ((event.target instanceof HTMLElement) && event.target.closest('a, button, input, textarea, select')) {
                        return;
                    }

                    toggleRow(row);
                });

                row.addEventListener('keydown', (event) => {
                    if (event.key === 'Enter' || event.key === ' ') {
                        event.preventDefault();
                        toggleRow(row);
                    }
                });
            });
        });
    </script>
}<|MERGE_RESOLUTION|>--- conflicted
+++ resolved
@@ -74,36 +74,30 @@
         <div class="kc-card p-0 overflow-hidden">
             <div class="overflow-x-auto">
                 <table class="kc-data-table text-sm leading-6">
-<<<<<<< HEAD
                     <colgroup>
                         <col class="kc-data-table__col kc-data-table__col--timestamp" />
                         <col class="kc-data-table__col kc-data-table__col--type" />
                         <col class="kc-data-table__col kc-data-table__col--user" />
                         <col class="kc-data-table__col kc-data-table__col--target" />
                     </colgroup>
-=======
->>>>>>> 27a2e7fe
                     <thead class="kc-data-table__head">
                         <tr>
                             <th class="kc-data-table__th">Дата и время</th>
                             <th class="kc-data-table__th">Тип</th>
                             <th class="kc-data-table__th">Пользователь / Realm</th>
                             <th class="kc-data-table__th">Target ID</th>
-<<<<<<< HEAD
                         </tr>
                     </thead>
                     <tbody class="kc-data-table__body">
                         @for (var index = 0; index < Model.Logs.Count; index++)
                         {
                             var log = Model.Logs[index];
-=======
                             <th class="kc-data-table__th">Детали</th>
                         </tr>
                     </thead>
                     <tbody class="kc-data-table__body">
                         @foreach (var log in Model.Logs)
                         {
->>>>>>> 27a2e7fe
                             var hasUsername = !string.IsNullOrWhiteSpace(log.Username);
                             var formattedOperationType = Model.FormatOperationType(log.OperationType);
                             var hasDetails = !string.IsNullOrWhiteSpace(log.Details);
@@ -113,7 +107,6 @@
                             var targetIdText = string.IsNullOrWhiteSpace(log.TargetId) ? "—" : log.TargetId;
                             var initialChar = hasUsername ? char.ToUpperInvariant(usernameText[0]) : '?';
                             var usernameInitial = initialChar.ToString();
-<<<<<<< HEAD
                             var detailRowId = $"event-details-{index}";
 
                             <tr class="kc-data-table__row kc-data-table__row--expandable"
@@ -122,10 +115,6 @@
                                 tabindex="0"
                                 aria-expanded="false"
                                 aria-controls="@detailRowId">
-=======
-
-                            <tr class="kc-data-table__row">
->>>>>>> 27a2e7fe
                                 <td class="kc-data-table__cell" data-label="Дата и время">
                                     <span class="kc-cell-primary">@Model.FormatTimestamp(log.CreatedAtUtc)</span>
                                 </td>
@@ -147,7 +136,6 @@
                                         <span class="kc-code-bubble__value">@targetIdText</span>
                                     </div>
                                 </td>
-<<<<<<< HEAD
                             </tr>
                             <tr id="@detailRowId" class="kc-data-table__details-row" hidden>
                                 <td class="kc-data-table__details-cell" colspan="4">
@@ -155,10 +143,6 @@
                                         <span class="kc-detail-panel__label">Детали</span>
                                         <div class="kc-log-details @(hasDetails ? string.Empty : "is-empty")">@detailText</div>
                                     </div>
-=======
-                                <td class="kc-data-table__cell kc-data-table__cell--details" data-label="Детали">
-                                    <div class="kc-log-details @(hasDetails ? string.Empty : "is-empty")">@detailText</div>
->>>>>>> 27a2e7fe
                                 </td>
                             </tr>
                         }
