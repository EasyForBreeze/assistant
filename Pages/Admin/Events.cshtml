--- conflicted
+++ resolved
@@ -169,11 +169,7 @@
                                 <td class="px-6 py-4 align-middle">
                                     <div class="flex flex-col gap-2">
                                         <div class="flex items-center gap-3">
-<<<<<<< HEAD
                                             <span class="inline-flex items-center gap-2 rounded-full px-3 py-1 text-[0.7rem] font-semibold uppercase tracking-[0.18em] @accent.BadgeClass @accent.OutlineClass">
-=======
-                                            <span class="inline-flex items-center gap-2 rounded-full px-3 py-1 text-[0.7rem] font-semibold uppercase tracking-[0.18em] @accent.BadgeClass" style="@badgeStyle">
->>>>>>> bb31f90d
                                                 <svg class="h-3.5 w-3.5" viewBox="0 0 20 20" fill="none" aria-hidden="true">
                                                     <path d="M4 10.5 8.5 15 16 6.5" stroke="currentColor" stroke-width="1.6" stroke-linecap="round" stroke-linejoin="round"></path>
                                                 </svg>
@@ -217,11 +213,7 @@
                                                 </svg>
                                                 <span>Детали события</span>
                                             </span>
-<<<<<<< HEAD
                                             <span class="ml-auto inline-flex items-center gap-2 rounded-full px-3 py-1 text-[0.65rem] font-semibold uppercase tracking-[0.25em] @accent.BadgeClass @accent.OutlineClass">
-=======
-                                            <span class="ml-auto inline-flex items-center gap-2 rounded-full px-3 py-1 text-[0.65rem] font-semibold uppercase tracking-[0.25em] @accent.BadgeClass" style="@badgeStyle">
->>>>>>> bb31f90d
                                                 <span class="h-2 w-2 rounded-full @accent.PulseClass"></span>
                                                 @Model.FormatOperationType(log.OperationType)
                                             </span>
