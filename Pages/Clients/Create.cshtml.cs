--- conflicted
+++ resolved
@@ -334,12 +334,7 @@
                     _logger.LogError(ex, "Failed to persist Confluence wiki mapping for {ClientId}", spec.ClientId);
                 }
             }
-
-<<<<<<< HEAD
             var flashMessage = BuildClientCreatedFlashMessage(wikiLink);
-=======
-            var flashMessage = BuildClientCreatedFlashMessage(spec.ClientId, createdId, wikiLink);
->>>>>>> a601f9ed
             if (!IsAdmin)
             {
                 TempData["FlashOk"] = flashMessage;
@@ -431,7 +426,6 @@
     private static bool IsValidEmailAddress(string? value)
         => !string.IsNullOrWhiteSpace(value) && MailAddress.TryCreate(value, out _);
 
-<<<<<<< HEAD
     private string BuildClientCreatedFlashMessage(string? wikiLink)
     {
         var message = "Клиент успешно создан.";
@@ -439,14 +433,6 @@
         {
             var encodedLink = System.Net.WebUtility.HtmlEncode(wikiLink);
             message += $" <a href=\"{encodedLink}\" target=\"_blank\" rel=\"noopener noreferrer\">Открыть страницу в Confluence</a>.";
-=======
-    private string BuildClientCreatedFlashMessage(string clientId, string createdId, string? wikiLink)
-    {
-        var message = $"Клиент '{clientId}' создан (id={createdId}).";
-        if (!string.IsNullOrWhiteSpace(wikiLink))
-        {
-            message += $" Ссылка на страницу в Confluence: {wikiLink}.";
->>>>>>> a601f9ed
         }
 
         return message;
