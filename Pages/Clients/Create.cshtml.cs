--- conflicted
+++ resolved
@@ -331,10 +331,6 @@
                     _logger.LogError(ex, "Failed to persist Confluence wiki mapping for {ClientId}", spec.ClientId);
                 }
             }
-<<<<<<< HEAD
-
-=======
->>>>>>> 3cffcf33
             var flashMessage = BuildClientCreatedFlashMessage(wikiLink);
             if (!IsAdmin)
             {
