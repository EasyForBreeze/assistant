using Assistant.KeyCloak;
using Assistant.KeyCloak.Models;
using Assistant.Services;
using Microsoft.AspNetCore.Authorization;
using Microsoft.AspNetCore.Http;
using Microsoft.AspNetCore.Mvc;
using Microsoft.AspNetCore.Mvc.RazorPages;
using Microsoft.Extensions.Logging;
using System.Net.Http;
using System.Text.Json;

namespace Assistant.Pages.Clients;

[Authorize(Roles = "assistant-user,assistant-admin")]
public class DetailsModel : PageModel
{
    private readonly ClientsService _clients;
    private readonly UserClientsRepository _repo;
    private readonly EventsService _events;
    private readonly ConfluenceWikiService _wiki;
    private readonly ClientWikiRepository _wikiPages;
    private readonly ILogger<DetailsModel> _logger;
    private readonly ConfluenceOptions _confluenceOptions;

    public DetailsModel(
        ClientsService clients,
        UserClientsRepository repo,
        EventsService events,
        ConfluenceWikiService wiki,
        ClientWikiRepository wikiPages,
        ConfluenceOptions confluenceOptions,
        ILogger<DetailsModel> logger)
    {
        _clients = clients;
        _repo = repo;
        _events = events;
        _wiki = wiki;
        _wikiPages = wikiPages;
        _confluenceOptions = confluenceOptions;
        _logger = logger;
    }

    [BindProperty(SupportsGet = true)] public string? Realm { get; set; }
    [BindProperty(SupportsGet = true)] public string? ClientId { get; set; }

    public ClientVm Client { get; set; } = default!;

    [BindProperty(SupportsGet = true)]
    public string? ReturnUrl { get; set; }

    public string BackUrl { get; private set; } = string.Empty;
    [BindProperty] public string? NewClientId { get; set; }
    [BindProperty] public string? Description { get; set; }
    [BindProperty] public bool Enabled { get; set; }
    [BindProperty] public bool ClientAuth { get; set; }
    [BindProperty] public bool StandardFlow { get; set; }
    [BindProperty] public bool ServiceAccount { get; set; }
    [BindProperty] public string RedirectUrisJson { get; set; } = "[]";
    [BindProperty] public string LocalRolesJson { get; set; } = "[]";
    [BindProperty] public string ServiceRolesJson { get; set; } = "[]";
    public string EventTypesJson { get; set; } = "[]";

    public async Task<IActionResult> OnGetAsync(CancellationToken ct)
    {
        if (string.IsNullOrWhiteSpace(Realm) || string.IsNullOrWhiteSpace(ClientId))
        {
            return NotFound();
        }

        var details = await _clients.GetClientDetailsAsync(Realm!, ClientId!, ct);
        if (details == null)
        {
            return NotFound();
        }

        BackUrl = ResolveBackUrl(ReturnUrl);
        ReturnUrl = BackUrl;

        Client = new ClientVm
        {
            ClientUuid = details.Id,
            ClientId = details.ClientId,
            Realm = Realm!,
            Enabled = details.Enabled,
            Description = details.Description,
            ClientAuth = details.ClientAuth,
            StandardFlow = details.StandardFlow,
            ServiceAccount = details.ServiceAccount
        };

        NewClientId = details.ClientId;
        Description = details.Description;
        Enabled = details.Enabled;
        ClientAuth = details.ClientAuth;
        StandardFlow = details.StandardFlow;
        ServiceAccount = details.ServiceAccount;

        RedirectUrisJson = JsonSerializer.Serialize(details.RedirectUris);
        LocalRolesJson = JsonSerializer.Serialize(details.LocalRoles);
        ServiceRolesJson = JsonSerializer.Serialize(details.ServiceRoles.Select(p => $"{p.ClientId}: {p.Role}"));
        EventTypesJson = JsonSerializer.Serialize(await _events.GetEventTypesAsync(Realm!, ct));

        return Page();
    }

    public async Task<IActionResult> OnPostSaveAsync(CancellationToken ct)
    {
        if (string.IsNullOrWhiteSpace(Realm) || string.IsNullOrWhiteSpace(ClientId))
        {
            return NotFound();
        }

        var newId = NewClientId?.Trim() ?? ClientId!;
        var redirects = ClientFormUtilities.ParseStringList(RedirectUrisJson);
        var locals = ClientFormUtilities.ParseStringList(LocalRolesJson);
        var svc = ClientFormUtilities.ParseServiceRolePairs(ServiceRolesJson);

        var spec = new UpdateClientSpec(
            Realm!,
            ClientId!,
            newId,
            Enabled,
            Description,
            ClientAuth,
            StandardFlow,
            ServiceAccount,
            redirects,
            locals,
            svc);

        try
        {
            await _clients.UpdateClientAsync(spec, ct);
        }
        catch (Exception ex)
        {
            TempData["FlashError"] = $"Не удалось обновить клиента: {ex.Message}";
            return RedirectToPage(new { realm = Realm, clientId = ClientId, returnUrl = ReturnUrl });
        }

        string? wikiLink = null;

        try
        {
            var wikiInfo = await _wikiPages.GetAsync(spec.Realm, spec.CurrentClientId, ct);
            if (wikiInfo is not null)
            {
<<<<<<< HEAD
                wikiLink = _wiki.BuildPageUrl(wikiInfo.PageId, spec.Realm, spec.CurrentClientId);
=======
                wikiLink = BuildConfluenceLink(wikiInfo.PageId);
>>>>>>> 3cffcf33

                var payload = new ConfluenceWikiService.ClientWikiPayload(
                    Realm: spec.Realm,
                    ClientId: spec.ClientId,
                    Description: Description,
                    ClientAuthEnabled: ClientAuth,
                    StandardFlowEnabled: spec.StandardFlow,
                    ServiceAccountEnabled: spec.ServiceAccount,
                    RedirectUris: redirects,
                    LocalRoles: locals,
                    ServiceRoles: svc,
                    AppName: wikiInfo.AppName,
                    AppUrl: wikiInfo.AppUrl,
                    ServiceOwner: wikiInfo.ServiceOwner,
                    ServiceManager: wikiInfo.ServiceManager);

                var updated = await _wiki.UpdatePageAsync(wikiInfo.PageId, payload, ct);
                if (updated)
                {
                    if (!string.Equals(spec.ClientId, spec.CurrentClientId, StringComparison.Ordinal))
                    {
                        await _wikiPages.RemoveAsync(spec.Realm, spec.CurrentClientId, ct);
                    }

                    var infoToPersist = wikiInfo with { Realm = spec.Realm, ClientId = spec.ClientId };
                    await _wikiPages.SetAsync(infoToPersist, ct);
<<<<<<< HEAD
                    wikiLink = _wiki.BuildPageUrl(infoToPersist.PageId, infoToPersist.Realm, infoToPersist.ClientId);
=======
                    wikiLink = BuildConfluenceLink(infoToPersist.PageId);
>>>>>>> 3cffcf33
                }
            }
        }
        catch (Exception ex)
        {
            _logger.LogError(ex, "Failed to update Confluence wiki page for {ClientId}", spec.ClientId);
        }

        TempData["FlashOk"] = BuildClientUpdatedFlashMessage(wikiLink);
        return RedirectToPage(new { realm = Realm, clientId = newId, returnUrl = ReturnUrl });
    }

    public async Task<IActionResult> OnPostDeleteAsync(CancellationToken ct)
    {
        if (string.IsNullOrWhiteSpace(Realm) || string.IsNullOrWhiteSpace(ClientId))
        {
            return NotFound();
        }

        await _clients.DeleteClientAsync(Realm!, ClientId!, ct);
        await _repo.RemoveAsync(ClientId!, Realm!, ct);
        try
        {
            await _wikiPages.RemoveAsync(Realm!, ClientId!, ct);
        }
        catch (Exception ex)
        {
            _logger.LogError(ex, "Failed to remove Confluence wiki mapping for {ClientId}", ClientId);
        }
        TempData["FlashOk"] = "Client deleted.";
        var backUrl = ResolveBackUrl(ReturnUrl);
        return LocalRedirect(backUrl);
    }

    public async Task<IActionResult> OnGetEventsAsync(string realm, string clientId, string? type, DateTime? from, DateTime? to, string? user, string? ip, CancellationToken ct)
    {
        var list = await _events.GetEventsAsync(realm, clientId, type, from, to, user, ip, ct: ct);
        return new JsonResult(list);
    }

    public async Task<IActionResult> OnGetRoleLookupAsync(string realm, string q, int clientFirst = 0, int clientsToScan = 25, int rolesPerClient = 10, CancellationToken ct = default)
    {
        var (hits, next) = await _clients.FindRolesAcrossClientsAsync(realm, q, clientFirst, clientsToScan, rolesPerClient, ct);
        return new JsonResult(new { hits, nextClientFirst = next });
    }

    public async Task<IActionResult> OnGetClientsSearchAsync(string realm, string q, int first = 0, int max = 20, CancellationToken ct = default)
        => new JsonResult(await _clients.SearchClientsAsync(realm, q ?? string.Empty, first, max, ct));

    public async Task<IActionResult> OnGetClientRolesAsync(string realm, string id, int first = 0, int max = 50, string? q = null, CancellationToken ct = default)
        => new JsonResult(await _clients.GetClientRolesAsync(realm, id, first, max, q, ct));

    private string BuildClientUpdatedFlashMessage(string? wikiLink)
    {
        var message = "Клиент успешно обновлён.";
        if (!string.IsNullOrWhiteSpace(wikiLink))
        {
            var encodedLink = System.Net.WebUtility.HtmlEncode(wikiLink);
            message += $" <a href=\"{encodedLink}\" target=\"_blank\" rel=\"noopener noreferrer\">Открыть страницу в Confluence</a>.";
        }

        return message;
    }

<<<<<<< HEAD
=======
    private string? BuildConfluenceLink(string? pageId)
    {
        if (string.IsNullOrWhiteSpace(pageId))
        {
            return null;
        }

        var baseUrl = _confluenceOptions.BaseUrl;
        if (string.IsNullOrWhiteSpace(baseUrl))
        {
            return null;
        }

        return $"{baseUrl.TrimEnd('/')}/pages/{pageId}";
    }

>>>>>>> 3cffcf33
    public async Task<IActionResult> OnGetGenerateTokenAsync(
        string realm,
        string clientId,
        string? clientUuid,
        string username,
        string type,
        CancellationToken ct)
    {
        if (string.IsNullOrWhiteSpace(realm) || string.IsNullOrWhiteSpace(clientId))
        {
            return BadRequest(new { error = "Параметры realm и clientId обязательны." });
        }

        username = (username ?? string.Empty).Trim();
        if (username.Length == 0)
        {
            return BadRequest(new { error = "Введите username пользователя." });
        }

        if (!Enum.TryParse<TokenExampleKind>(type, ignoreCase: true, out var tokenKind))
        {
            return BadRequest(new { error = "Неизвестный тип токена." });
        }

        var resolvedClientUuid = string.IsNullOrWhiteSpace(clientUuid) ? null : clientUuid;
        if (resolvedClientUuid == null)
        {
            var clientDetails = await _clients.GetClientDetailsAsync(realm, clientId, ct);
            if (clientDetails == null)
            {
                return NotFound(new { error = "Клиент не найден." });
            }

            resolvedClientUuid = clientDetails.Id;
        }

        var userId = await _clients.FindUserIdByUsernameAsync(realm, username, ct);
        if (string.IsNullOrWhiteSpace(userId))
        {
            return NotFound(new { error = $"Пользователь '{username}' не найден." });
        }

        string rawPayload;
        try
        {
            rawPayload = await _clients.GenerateExampleTokenAsync(realm, resolvedClientUuid!, userId!, tokenKind, ct);
        }
        catch (UnauthorizedAccessException ex)
        {
            return StatusCode(StatusCodes.Status403Forbidden, new { error = ex.Message });
        }
        catch (InvalidOperationException ex)
        {
            return BadRequest(new { error = ex.Message });
        }
        catch (HttpRequestException ex)
        {
            return StatusCode(StatusCodes.Status502BadGateway, new { error = $"Ошибка запроса к Keycloak: {ex.Message}" });
        }
        catch (Exception ex)
        {
            return StatusCode(StatusCodes.Status500InternalServerError, new { error = $"Неожиданная ошибка: {ex.Message}" });
        }

        object payload;
        bool isJson;

        if (string.IsNullOrWhiteSpace(rawPayload))
        {
            payload = string.Empty;
            isJson = false;
        }
        else
        {
            try
            {
                using var doc = JsonDocument.Parse(rawPayload);
                payload = doc.RootElement.Clone();
                isJson = true;
            }
            catch (JsonException)
            {
                payload = rawPayload;
                isJson = false;
            }
        }

        return new JsonResult(new
        {
            tokenType = tokenKind.ToString(),
            username,
            userId,
            payload,
            isJson
        });
    }

    public class ClientVm
    {
        public string ClientUuid { get; set; } = default!;
        public string ClientId { get; set; } = default!;
        public string Realm { get; set; } = default!;
        public bool Enabled { get; set; }
        public string? Description { get; set; }
        public bool ClientAuth { get; set; }
        public bool StandardFlow { get; set; }
        public bool ServiceAccount { get; set; }
    }

    private string ResolveBackUrl(string? candidate)
    {
        if (!string.IsNullOrWhiteSpace(candidate) && Url.IsLocalUrl(candidate))
        {
            return candidate;
        }

        var fallbackPage = User.IsInRole("assistant-admin") ? "/Clients/Search" : "/Index";
        return Url.Page(fallbackPage) ?? "/";
    }
}<|MERGE_RESOLUTION|>--- conflicted
+++ resolved
@@ -145,12 +145,7 @@
             var wikiInfo = await _wikiPages.GetAsync(spec.Realm, spec.CurrentClientId, ct);
             if (wikiInfo is not null)
             {
-<<<<<<< HEAD
                 wikiLink = _wiki.BuildPageUrl(wikiInfo.PageId, spec.Realm, spec.CurrentClientId);
-=======
-                wikiLink = BuildConfluenceLink(wikiInfo.PageId);
->>>>>>> 3cffcf33
-
                 var payload = new ConfluenceWikiService.ClientWikiPayload(
                     Realm: spec.Realm,
                     ClientId: spec.ClientId,
@@ -176,11 +171,7 @@
 
                     var infoToPersist = wikiInfo with { Realm = spec.Realm, ClientId = spec.ClientId };
                     await _wikiPages.SetAsync(infoToPersist, ct);
-<<<<<<< HEAD
                     wikiLink = _wiki.BuildPageUrl(infoToPersist.PageId, infoToPersist.Realm, infoToPersist.ClientId);
-=======
-                    wikiLink = BuildConfluenceLink(infoToPersist.PageId);
->>>>>>> 3cffcf33
                 }
             }
         }
@@ -245,25 +236,6 @@
         return message;
     }
 
-<<<<<<< HEAD
-=======
-    private string? BuildConfluenceLink(string? pageId)
-    {
-        if (string.IsNullOrWhiteSpace(pageId))
-        {
-            return null;
-        }
-
-        var baseUrl = _confluenceOptions.BaseUrl;
-        if (string.IsNullOrWhiteSpace(baseUrl))
-        {
-            return null;
-        }
-
-        return $"{baseUrl.TrimEnd('/')}/pages/{pageId}";
-    }
-
->>>>>>> 3cffcf33
     public async Task<IActionResult> OnGetGenerateTokenAsync(
         string realm,
         string clientId,
